--- conflicted
+++ resolved
@@ -17,21 +17,13 @@
     |> Enum.reduce(%{}, &spaces/2)
   end
 
-<<<<<<< HEAD
-  def find_locations_not_matching(expected, source_file) do
+  def find_locations_not_matching(expected, source_file, allow_empty_enums) do
     actual =
       case expected do
+        :with_space when allow_empty_enums == true -> :without_space_allow_empty_enums
         :with_space -> :without_space
         :without_space -> :with_space
       end
-=======
-  def find_locations_not_matching(expected, source_file, %{allow_empty_enums: allow_empty_enums}) do
-    actual = case expected do
-      :with_space when allow_empty_enums == true -> :without_space_allow_empty_enums
-      :with_space -> :without_space
-      :without_space -> :with_space
-    end
->>>>>>> 902256ce
 
     source_file
     |> CodeHelper.clean_charlists_strings_sigils_and_comments("")
