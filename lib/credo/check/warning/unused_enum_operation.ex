defmodule Credo.Check.Warning.UnusedEnumOperation do
  use Credo.Check,
    base_priority: :high,
    explanations: [
      check: """
      With the exception of `Enum.each/2`, the result of a call to the
      Enum module's functions has to be used.

      While this is correct ...

          def prepend_my_username(my_username, usernames) do
            valid_usernames = Enum.reject(usernames, &is_nil/1)

            [my_username] ++ valid_usernames
          end

      ... we forgot to save the downcased username in this example:

          # This is bad because it does not modify the usernames variable!

          def prepend_my_username(my_username, usernames) do
            Enum.reject(usernames, &is_nil/1)

            [my_username] ++ valid_usernames
          end

      Since Elixir variables are immutable, Enum operations never work on the
      variable you pass in, but return a new variable which has to be used somehow
      (the exception being `Enum.each/2` which iterates a list and returns `:ok`).
      """
    ]

  alias Credo.Check.Warning.UnusedOperation

  @checked_module :Enum
  @funs_with_return_value ~w(
      all? any? at chunk chunk chunk_by concat concat count count dedup
      dedup_by drop drop_while empty? fetch fetch! filter filter_map
      find find_index find_value flat_map flat_map_reduce group_by
      intersperse into into join map map_join map_reduce max max_by
      member min min_by min_max min_max_by partition random reduce
      reduce reduce_while reject reverse reverse reverse_slice scan
      scan shuffle slice slice sort sort sort_by split split_while
      sum take take_every take_random take_while to_list uniq uniq_by
      unzip with_index zip
    )a

<<<<<<< HEAD
  use Credo.Check, base_priority: :high

  alias Credo.Check.Warning.UnusedOperation

  def run(source_file, params) do
=======
  def run(source_file, params \\ []) do
>>>>>>> 1b920664
    UnusedOperation.run(
      source_file,
      params,
      @checked_module,
      @funs_with_return_value,
      &format_issue/2
    )
  end
end<|MERGE_RESOLUTION|>--- conflicted
+++ resolved
@@ -45,15 +45,7 @@
       unzip with_index zip
     )a
 
-<<<<<<< HEAD
-  use Credo.Check, base_priority: :high
-
-  alias Credo.Check.Warning.UnusedOperation
-
   def run(source_file, params) do
-=======
-  def run(source_file, params \\ []) do
->>>>>>> 1b920664
     UnusedOperation.run(
       source_file,
       params,
