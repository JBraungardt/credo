--- conflicted
+++ resolved
@@ -169,16 +169,11 @@
 ### Exit Status
 
 - Credo succeeds with an exit status of 0 (like any other program).
-<<<<<<< HEAD
-- Credo fails with an exit status between 1 and 127 if it shows any issues.
-- Exit statuses above or equal to 128 indicate an Elixir runtime error during analysis itself.
-=======
 - Credo fails with an [exit status between 1 and 127](exit_statuses.html#issue-statuses) if it shows any issues.
 - [Exit statuses above or equal to 128](exit_statuses.html#actual-custom-errors) indicate an Elixir runtime error during analysis itself.
 
 Before Credo 1.6 it was unclear which exit status "ranges" where intended for which kind of error.
 For example, we are not enforcing the ranges for issue errors or plugin errors, but this change gives an official guideline to these considerations.
->>>>>>> e0d84ba9
 
 ### Working Directory
 
