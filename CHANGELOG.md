--- conflicted
+++ resolved
@@ -1,14 +1,11 @@
 # Changelog
 
-<<<<<<< HEAD
-=======
 ## 1.5.4
 
 - Fix bug where `:exit_status` was not a valid option for `use Credo.Check`
 - Fix bug where `mix credo diff` exited with a non-zero exit status even if no issues were shown
 - `mix credo diff` now fails with an error if the given `ref` was not found
 
->>>>>>> 7bf94363
 ## 1.5.3
 
 - Fix bug in `diff` and `version` command when `git` is not installed
