--- conflicted
+++ resolved
@@ -17,7 +17,6 @@
 
 ## Command Line Switches
 
-<<<<<<< HEAD
 | Name, shorthand                                                                                    | Description                                                             |
 |----------------------------------------------------------------------------------------------------|-------------------------------------------------------------------------|
 | [`--all`](#all), [`-a`](#all)                                                                      | Show all issues for each category                                       |
@@ -38,28 +37,6 @@
 | [`--only`](#only)                                                                                  | Alias for [`--checks`](#checks-aliased-as-only)                         |
 | [`--strict`](#strict)                                                                              | Alias for [`--all-priorities`](#all-priorities-aliased-as-strict)       |
 | [`--verbose`](#verbose)                                                                            | Additionally print the check and the source code that raised the issue  |
-=======
-| Name, shorthand   | Description  |
-|-------------------|-----------------------------------------------------------------------------------|
-| [`--all`](#all), [`-a`](#all) | Show all issues for each category |
-| [`--all-priorities`](#all-priorities-aliased-as-strict), [`-A`](#all-priorities-aliased-as-strict) | Show all issues including low priority ones |
-| [`--checks`](#checks-aliased-as-only) | Only include checks that match the given comma-seperated patterns |
-| [`--checks-with-tag`](#checks-with-tag) | Only include checks that match the given tag |
-| [`--checks-without-tag`](#checks-without-tag) | Ignore checks that match the given tag |
-| [`--config-file`](#config-file) | Use the given config file as Credo's config |
-| [`--config-name`](#config-name) | Use the given config instead of "default" |
-| [`--enable-disabled-checks`](#enable-disabled-checks) | Re-enable disabled checks that match the given comma-seperated patterns |
-| [`--files-included`](#files-included) | Only include these files |
-| [`--files-excluded`](#files-excluded) | Exclude these files |
-| [`--format`](#format) | Display the list in a specific format (json, flycheck, or oneline) |
-| [`--ignore-checks`](#ignore-checks-aliased-as-ignore) | Ignore checks that match the given comma-seperated patterns |
-| [`--ignore`](#ignore) | Alias for [`--ignore-checks`](#ignore-checks-aliased-as-ignore) |
-| [`--min-priority`](#min-priority) | Minimum priority to show issues |
-| [`--mute-exit-status`](#mute-exit-status) | Exit with status zero even if there are issues |
-| [`--only`](#only) | Alias for [`--checks`](#checks-aliased-as-only) |
-| [`--strict`](#strict) | Alias for [`--all-priorities`](#all-priorities-aliased-as-strict) |
-| [`--verbose`](#verbose) | Additionally print the check and the source code that raised the issue |
->>>>>>> e0d84ba9
 
 ## Descriptions
 
