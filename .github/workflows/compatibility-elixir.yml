name: "Compatibility: Elixir"
on:
  push:
    branches:
      - master
      - release/*

jobs:
  test_on_source:
    runs-on: ubuntu-latest
    if: "!contains(github.event.head_commit.message, 'ci skip') && !contains(github.event.head_commit.message, 'skip ci')"
    name: "[${{matrix.otp}}/${{matrix.elixir}}] Elixir ${{matrix.repo_branch}} source code analysed by Credo [OTP/Elixir]"
    strategy:
      fail-fast: false
      matrix:
        otp: [20.3, 21.3, 22.3, 23.3, 24.0]
        elixir: [1.8.2, 1.9.4, 1.10.4, 1.11.4, 1.12.2, 1.13.0]
        exclude:
          - otp: 24.0
            elixir: 1.8.2
          - otp: 24.0
            elixir: 1.9.4
          - otp: 24.0
            elixir: 1.10.4
          - otp: 23.3
            elixir: 1.8.2
          - otp: 23.3
            elixir: 1.9.4
          - otp: 21.3
            elixir: 1.12.2
          - otp: 20.3
            elixir: 1.10.4
          - otp: 20.3
            elixir: 1.11.4
          - otp: 20.3
            elixir: 1.12.2
          - otp: 20.3
            elixir: 1.13.0
        repo_url: ["https://github.com/elixir-lang/elixir.git"]
<<<<<<< HEAD
        repo_branch: ["v1.10", "main"]
=======
        repo_branch: ["v1.13", "master"]
>>>>>>> ea5b9b40
    steps:
      - uses: actions/checkout@v2.3.1
      - uses: erlef/setup-beam@v1
        with:
          otp-version: ${{matrix.otp}}
          elixir-version: ${{matrix.elixir}}
      - run: mix deps.get
      - run: mix deps.compile
      - run: mix compile
      - run: mkdir -p tmp
      - run: git clone ${{matrix.repo_url}} tmp/${{matrix.repo_branch}} --depth=1 --branch ${{matrix.repo_branch}}
      - run: mix credo tmp/${{matrix.repo_branch}} --strict --mute-exit-status<|MERGE_RESOLUTION|>--- conflicted
+++ resolved
@@ -37,11 +37,7 @@
           - otp: 20.3
             elixir: 1.13.0
         repo_url: ["https://github.com/elixir-lang/elixir.git"]
-<<<<<<< HEAD
-        repo_branch: ["v1.10", "main"]
-=======
-        repo_branch: ["v1.13", "master"]
->>>>>>> ea5b9b40
+        repo_branch: ["v1.13", "main"]
     steps:
       - uses: actions/checkout@v2.3.1
       - uses: erlef/setup-beam@v1
