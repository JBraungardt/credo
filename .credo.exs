# This file contains the configuration for Credo and you are probably reading
# this after creating it with `mix credo.gen.config`.
#
# If you find anything wrong or unclear in this file, please report an
# issue on GitHub: https://github.com/rrrene/credo/issues
#
%{
  #
  # You can have as many configs as you like in the `configs:` field.
  configs: [
    %{
      #
      # Run any config using `mix credo -C <name>`. If no config name is given
      # "default" is used.
      #
      name: "default",
      #
      # These are the files included in the analysis:
      files: %{
        #
        # You can give explicit globs or simply directories.
        # In the latter case `**/*.{ex,exs}` will be used.
        #
        included: [
          "lib/",
          "src/",
          "test/",
          "web/",
          "apps/*/lib/",
          "apps/*/src/",
          "apps/*/test/",
          "apps/*/web/"
        ],
        excluded: [~r"/_build/", ~r"/deps/", ~r"/node_modules/"]
      },
      #
      # Load and configure plugins here:
      #
      plugins: [],
      #
      # If you create your own checks, you must specify the source files for
      # them here, so they can be loaded by Credo before running the analysis.
      #
      requires: [],
      #
      # If you want to enforce a style guide and need a more traditional linting
      # experience, you can change `strict` to `true` below:
      #
      strict: false,
      #
      # To modify the timeout for parsing files, change this value:
      #
      parse_timeout: 5000,
      #
      # If you want to use uncolored output by default, you can change `color`
      # to `false` below:
      #
      color: true,
      #
      # You can customize the parameters of any check by adding a second element
      # to the tuple.
      #
      # To disable a check put `false` as second element:
      #
      #     {Credo.Check.Design.DuplicatedCode, false}
      #
      checks: %{
        enabled: [
          #
          ## Consistency Checks
          #
          {Credo.Check.Consistency.ExceptionNames, []},
          {Credo.Check.Consistency.LineEndings, []},
          {Credo.Check.Consistency.ParameterPatternMatching, []},
          {Credo.Check.Consistency.SpaceAroundOperators, []},
          {Credo.Check.Consistency.SpaceInParentheses, []},
          {Credo.Check.Consistency.TabsOrSpaces, []},

          #
          ## Design Checks
          #
          # You can customize the priority of any check
          # Priority values are: `low, normal, high, higher`
          #
          {Credo.Check.Design.AliasUsage,
           [priority: :low, if_nested_deeper_than: 2, if_called_more_often_than: 0]},
          # You can also customize the exit_status of each check.
          # If you don't want TODO comments to cause `mix credo` to fail, just
          # set this value to 0 (zero).
          #
          {Credo.Check.Design.TagTODO, [exit_status: 2]},
          {Credo.Check.Design.TagFIXME, []},

<<<<<<< HEAD
        #
        ## Readability Checks
        #
        {Credo.Check.Readability.AliasOrder, []},
        {Credo.Check.Readability.FunctionNames, []},
        {Credo.Check.Readability.LargeNumbers, []},
        {Credo.Check.Readability.MaxLineLength, [priority: :low, max_length: 120]},
        {Credo.Check.Readability.ModuleAttributeNames, []},
        {Credo.Check.Readability.ModuleDoc, []},
        {Credo.Check.Readability.ModuleNames, []},
        {Credo.Check.Readability.ParenthesesInCondition, []},
        {Credo.Check.Readability.ParenthesesOnZeroArityDefs, []},
        {Credo.Check.Readability.PipeIntoAnonymousFunctions, []},
        {Credo.Check.Readability.PredicateFunctionNames, []},
        {Credo.Check.Readability.PreferImplicitTry, []},
        {Credo.Check.Readability.RedundantBlankLines, []},
        {Credo.Check.Readability.Semicolons, []},
        {Credo.Check.Readability.SpaceAfterCommas, []},
        {Credo.Check.Readability.StringSigils, []},
        {Credo.Check.Readability.TrailingBlankLine, []},
        {Credo.Check.Readability.TrailingWhiteSpace, []},
        {Credo.Check.Readability.UnnecessaryAliasExpansion, []},
        {Credo.Check.Readability.VariableNames, []},
        {Credo.Check.Readability.WithSingleClause, []},
        {Credo.Check.Readability.Apply, []},
=======
          #
          ## Readability Checks
          #
          {Credo.Check.Readability.AliasOrder, []},
          {Credo.Check.Readability.FunctionNames, []},
          {Credo.Check.Readability.LargeNumbers, []},
          {Credo.Check.Readability.MaxLineLength, [priority: :low, max_length: 120]},
          {Credo.Check.Readability.ModuleAttributeNames, []},
          {Credo.Check.Readability.ModuleDoc, []},
          {Credo.Check.Readability.ModuleNames, []},
          {Credo.Check.Readability.ParenthesesInCondition, []},
          {Credo.Check.Readability.ParenthesesOnZeroArityDefs, []},
          {Credo.Check.Readability.PipeIntoAnonymousFunctions, []},
          {Credo.Check.Readability.PredicateFunctionNames, []},
          {Credo.Check.Readability.PreferImplicitTry, []},
          {Credo.Check.Readability.RedundantBlankLines, []},
          {Credo.Check.Readability.Semicolons, []},
          {Credo.Check.Readability.SpaceAfterCommas, []},
          {Credo.Check.Readability.StringSigils, []},
          {Credo.Check.Readability.TrailingBlankLine, []},
          {Credo.Check.Readability.TrailingWhiteSpace, []},
          {Credo.Check.Readability.UnnecessaryAliasExpansion, []},
          {Credo.Check.Readability.VariableNames, []},
          {Credo.Check.Readability.WithSingleClause, []},
>>>>>>> 0a8a8cda

          #
          ## Refactoring Opportunities
          #
          {Credo.Check.Refactor.CondStatements, []},
          {Credo.Check.Refactor.CyclomaticComplexity, []},
          {Credo.Check.Refactor.FunctionArity, []},
          {Credo.Check.Refactor.LongQuoteBlocks, []},
          {Credo.Check.Refactor.MatchInCondition, []},
          {Credo.Check.Refactor.MapJoin, []},
          {Credo.Check.Refactor.NegatedConditionsInUnless, []},
          {Credo.Check.Refactor.NegatedConditionsWithElse, []},
          {Credo.Check.Refactor.Nesting, []},
          {Credo.Check.Refactor.UnlessWithElse, []},
          {Credo.Check.Refactor.WithClauses, []},
          {Credo.Check.Refactor.FilterFilter, []},
          {Credo.Check.Refactor.RejectReject, []},
          {Credo.Check.Refactor.RedundantWithClauseResult, []},

          #
          ## Warnings
          #
          {Credo.Check.Warning.ApplicationConfigInModuleAttribute, []},
          {Credo.Check.Warning.BoolOperationOnSameValues, []},
          {Credo.Check.Warning.ExpensiveEmptyEnumCheck, []},
          {Credo.Check.Warning.IExPry, []},
          {Credo.Check.Warning.IoInspect, []},
          {Credo.Check.Warning.OperationOnSameValues, []},
          {Credo.Check.Warning.OperationWithConstantResult, []},
          {Credo.Check.Warning.RaiseInsideRescue, []},
          {Credo.Check.Warning.SpecWithStruct, []},
          {Credo.Check.Warning.WrongTestFileExtension, []},
          {Credo.Check.Warning.UnusedEnumOperation, []},
          {Credo.Check.Warning.UnusedFileOperation, []},
          {Credo.Check.Warning.UnusedKeywordOperation, []},
          {Credo.Check.Warning.UnusedListOperation, []},
          {Credo.Check.Warning.UnusedPathOperation, []},
          {Credo.Check.Warning.UnusedRegexOperation, []},
          {Credo.Check.Warning.UnusedStringOperation, []},
          {Credo.Check.Warning.UnusedTupleOperation, []},
          {Credo.Check.Warning.UnsafeExec, []}
        ],
        disabled: [
          #
          # Checks scheduled for next check update (opt-in for now, just replace `false` with `[]`)

          #
          # Controversial and experimental checks (opt-in, just move the check to `:enabled`
          #   and be sure to use `mix credo --strict` to see low priority checks)
          #
          {Credo.Check.Consistency.MultiAliasImportRequireUse, []},
          {Credo.Check.Consistency.UnusedVariableNames, []},
          {Credo.Check.Design.DuplicatedCode, []},
          {Credo.Check.Design.SkipTestWithoutComment, []},
          {Credo.Check.Readability.AliasAs, []},
          {Credo.Check.Readability.BlockPipe, []},
          {Credo.Check.Readability.ImplTrue, []},
          {Credo.Check.Readability.MultiAlias, []},
          {Credo.Check.Readability.SeparateAliasRequire, []},
          {Credo.Check.Readability.SinglePipe, []},
          {Credo.Check.Readability.Specs, []},
          {Credo.Check.Readability.StrictModuleLayout, []},
          {Credo.Check.Readability.WithCustomTaggedTuple, []},
          {Credo.Check.Refactor.ABCSize, []},
          {Credo.Check.Refactor.AppendSingleItem, []},
          {Credo.Check.Refactor.DoubleBooleanNegation, []},
          {Credo.Check.Refactor.FilterReject, []},
          {Credo.Check.Refactor.MapMap, []},
          {Credo.Check.Refactor.ModuleDependencies, []},
          {Credo.Check.Refactor.NegatedIsNil, []},
          {Credo.Check.Refactor.PipeChainStart, []},
          {Credo.Check.Refactor.RejectFilter, []},
          {Credo.Check.Refactor.VariableRebinding, []},
          {Credo.Check.Warning.LazyLogging, []},
          {Credo.Check.Warning.LeakyEnvironment, []},
          {Credo.Check.Warning.MapGetUnsafePass, []},
          {Credo.Check.Warning.MixEnv, []},
          {Credo.Check.Warning.UnsafeToAtom, []}

          # {Credo.Check.Refactor.MapInto, []},

          #
          # Custom checks can be created using `mix credo.gen.check`.
          #
        ]
      }
    }
  ]
}<|MERGE_RESOLUTION|>--- conflicted
+++ resolved
@@ -91,33 +91,6 @@
           {Credo.Check.Design.TagTODO, [exit_status: 2]},
           {Credo.Check.Design.TagFIXME, []},
 
-<<<<<<< HEAD
-        #
-        ## Readability Checks
-        #
-        {Credo.Check.Readability.AliasOrder, []},
-        {Credo.Check.Readability.FunctionNames, []},
-        {Credo.Check.Readability.LargeNumbers, []},
-        {Credo.Check.Readability.MaxLineLength, [priority: :low, max_length: 120]},
-        {Credo.Check.Readability.ModuleAttributeNames, []},
-        {Credo.Check.Readability.ModuleDoc, []},
-        {Credo.Check.Readability.ModuleNames, []},
-        {Credo.Check.Readability.ParenthesesInCondition, []},
-        {Credo.Check.Readability.ParenthesesOnZeroArityDefs, []},
-        {Credo.Check.Readability.PipeIntoAnonymousFunctions, []},
-        {Credo.Check.Readability.PredicateFunctionNames, []},
-        {Credo.Check.Readability.PreferImplicitTry, []},
-        {Credo.Check.Readability.RedundantBlankLines, []},
-        {Credo.Check.Readability.Semicolons, []},
-        {Credo.Check.Readability.SpaceAfterCommas, []},
-        {Credo.Check.Readability.StringSigils, []},
-        {Credo.Check.Readability.TrailingBlankLine, []},
-        {Credo.Check.Readability.TrailingWhiteSpace, []},
-        {Credo.Check.Readability.UnnecessaryAliasExpansion, []},
-        {Credo.Check.Readability.VariableNames, []},
-        {Credo.Check.Readability.WithSingleClause, []},
-        {Credo.Check.Readability.Apply, []},
-=======
           #
           ## Readability Checks
           #
@@ -142,7 +115,7 @@
           {Credo.Check.Readability.UnnecessaryAliasExpansion, []},
           {Credo.Check.Readability.VariableNames, []},
           {Credo.Check.Readability.WithSingleClause, []},
->>>>>>> 0a8a8cda
+          {Credo.Check.Readability.Apply, []},
 
           #
           ## Refactoring Opportunities
