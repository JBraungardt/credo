# This file contains the configuration for Credo and you are probably reading
# this after creating it with `mix credo.gen.config`.
#
# If you find anything wrong or unclear in this file, please report an
# issue on GitHub: https://github.com/rrrene/credo/issues
#
%{
  #
  # You can have as many configs as you like in the `configs:` field.
  configs: [
    %{
      #
      # Run any config using `mix credo -C <name>`. If no config name is given
      # "default" is used.
      #
      name: "default",
      #
      # These are the files included in the analysis:
      files: %{
        #
        # You can give explicit globs or simply directories.
        # In the latter case `**/*.{ex,exs}` will be used.
        #
        included: [
          "lib/",
          "src/",
          "test/",
          "web/",
          "apps/*/lib/",
          "apps/*/src/",
          "apps/*/test/",
          "apps/*/web/"
        ],
        excluded: [~r"/_build/", ~r"/deps/", ~r"/node_modules/"]
      },
      #
      # Load and configure plugins here:
      #
      plugins: [],
      #
      # If you create your own checks, you must specify the source files for
      # them here, so they can be loaded by Credo before running the analysis.
      #
      requires: [],
      #
      # If you want to enforce a style guide and need a more traditional linting
      # experience, you can change `strict` to `true` below:
      #
      strict: false,
      #
      # To modify the timeout for parsing files, change this value:
      #
      parse_timeout: 5000,
      #
      # If you want to use uncolored output by default, you can change `color`
      # to `false` below:
      #
      color: true,
      #
      # You can customize the parameters of any check by adding a second element
      # to the tuple.
      #
      # To disable a check put `false` as second element:
      #
      #     {Credo.Check.Design.DuplicatedCode, false}
      #
      checks: [
        #
        ## Consistency Checks
        #
        {Credo.Check.Consistency.ExceptionNames, []},
        {Credo.Check.Consistency.LineEndings, []},
        {Credo.Check.Consistency.ParameterPatternMatching, []},
        {Credo.Check.Consistency.SpaceAroundOperators, []},
        {Credo.Check.Consistency.SpaceInParentheses, []},
        {Credo.Check.Consistency.TabsOrSpaces, []},

        #
        ## Design Checks
        #
        # You can customize the priority of any check
        # Priority values are: `low, normal, high, higher`
        #
        {Credo.Check.Design.AliasUsage,
         [priority: :low, if_nested_deeper_than: 2, if_called_more_often_than: 0]},
        # You can also customize the exit_status of each check.
        # If you don't want TODO comments to cause `mix credo` to fail, just
        # set this value to 0 (zero).
        #
        {Credo.Check.Design.TagTODO, [exit_status: 2]},
        {Credo.Check.Design.TagFIXME, []},

        #
        ## Readability Checks
        #
        {Credo.Check.Readability.AliasOrder, []},
        {Credo.Check.Readability.FunctionNames, []},
        {Credo.Check.Readability.LargeNumbers, []},
        {Credo.Check.Readability.MaxLineLength, [priority: :low, max_length: 120]},
        {Credo.Check.Readability.ModuleAttributeNames, []},
        {Credo.Check.Readability.ModuleDoc, []},
        {Credo.Check.Readability.ModuleNames, []},
        {Credo.Check.Readability.ParenthesesInCondition, []},
        {Credo.Check.Readability.ParenthesesOnZeroArityDefs, []},
        {Credo.Check.Readability.PredicateFunctionNames, []},
        {Credo.Check.Readability.PreferImplicitTry, []},
        {Credo.Check.Readability.RedundantBlankLines, []},
        {Credo.Check.Readability.Semicolons, []},
        {Credo.Check.Readability.SeparateAliasRequire, []},
        {Credo.Check.Readability.SpaceAfterCommas, []},
        {Credo.Check.Readability.StringSigils, []},
        {Credo.Check.Readability.TrailingBlankLine, []},
        {Credo.Check.Readability.TrailingWhiteSpace, []},
        {Credo.Check.Readability.UnnecessaryAliasExpansion, []},
        {Credo.Check.Readability.VariableNames, []},

        #
        ## Refactoring Opportunities
        #
<<<<<<< HEAD
        {Credo.Check.Refactor.DoubleBooleanNegation},
        {Credo.Check.Refactor.CondStatements},
        {Credo.Check.Refactor.CyclomaticComplexity},
        {Credo.Check.Refactor.FunctionArity},
        {Credo.Check.Refactor.LongQuoteBlocks},
        {Credo.Check.Refactor.MatchInCondition},
        {Credo.Check.Refactor.MapJoin},
        {Credo.Check.Refactor.NegatedConditionsInUnless},
        {Credo.Check.Refactor.NegatedConditionsWithElse},
        {Credo.Check.Refactor.Nesting},
        {Credo.Check.Refactor.PipeChainStart,
         excluded_argument_types: [:atom, :binary, :fn, :keyword], excluded_functions: []},
        {Credo.Check.Refactor.UnlessWithElse},
=======
        {Credo.Check.Refactor.CondStatements, []},
        {Credo.Check.Refactor.CyclomaticComplexity, []},
        {Credo.Check.Refactor.FunctionArity, []},
        {Credo.Check.Refactor.LongQuoteBlocks, []},
        # {Credo.Check.Refactor.MapInto, []},
        {Credo.Check.Refactor.MatchInCondition, []},
        {Credo.Check.Refactor.NegatedConditionsInUnless, []},
        {Credo.Check.Refactor.NegatedConditionsWithElse, []},
        {Credo.Check.Refactor.Nesting, []},
        {Credo.Check.Refactor.UnlessWithElse, []},
        {Credo.Check.Refactor.WithClauses, []},
>>>>>>> 80b9a2ef

        #
        ## Warnings
        #
        {Credo.Check.Warning.BoolOperationOnSameValues, []},
        {Credo.Check.Warning.ExpensiveEmptyEnumCheck, []},
        {Credo.Check.Warning.IExPry, []},
        {Credo.Check.Warning.IoInspect, []},
        # {Credo.Check.Warning.LazyLogging, []},
        {Credo.Check.Warning.MixEnv, false},
        {Credo.Check.Warning.OperationOnSameValues, []},
        {Credo.Check.Warning.OperationWithConstantResult, []},
        {Credo.Check.Warning.RaiseInsideRescue, []},
        {Credo.Check.Warning.UnusedEnumOperation, []},
        {Credo.Check.Warning.UnusedFileOperation, []},
        {Credo.Check.Warning.UnusedKeywordOperation, []},
        {Credo.Check.Warning.UnusedListOperation, []},
        {Credo.Check.Warning.UnusedPathOperation, []},
        {Credo.Check.Warning.UnusedRegexOperation, []},
        {Credo.Check.Warning.UnusedStringOperation, []},
        {Credo.Check.Warning.UnusedTupleOperation, []},
        {Credo.Check.Warning.UnsafeExec, []},

        #
        # Checks scheduled for next check update (opt-in for now, just replace `false` with `[]`)

        #
        # Controversial and experimental checks (opt-in, just replace `false` with `[]`)
        #
        {Credo.Check.Readability.StrictModuleLayout, false},
        {Credo.Check.Consistency.MultiAliasImportRequireUse, false},
        {Credo.Check.Consistency.UnusedVariableNames, false},
        {Credo.Check.Design.DuplicatedCode, false},
        {Credo.Check.Readability.AliasAs, false},
        {Credo.Check.Readability.MultiAlias, false},
        {Credo.Check.Readability.Specs, false},
        {Credo.Check.Readability.SinglePipe, false},
        {Credo.Check.Readability.WithCustomTaggedTuple, false},
        {Credo.Check.Refactor.ABCSize, false},
        {Credo.Check.Refactor.AppendSingleItem, false},
        {Credo.Check.Refactor.DoubleBooleanNegation, false},
        {Credo.Check.Refactor.ModuleDependencies, false},
        {Credo.Check.Refactor.NegatedIsNil, false},
        {Credo.Check.Refactor.PipeChainStart, false},
        {Credo.Check.Refactor.VariableRebinding, false},
        {Credo.Check.Warning.LeakyEnvironment, false},
        {Credo.Check.Warning.MapGetUnsafePass, false},
        {Credo.Check.Warning.UnsafeToAtom, false}

        #
        # Custom checks can be created using `mix credo.gen.check`.
        #
      ]
    }
  ]
}<|MERGE_RESOLUTION|>--- conflicted
+++ resolved
@@ -117,33 +117,18 @@
         #
         ## Refactoring Opportunities
         #
-<<<<<<< HEAD
-        {Credo.Check.Refactor.DoubleBooleanNegation},
-        {Credo.Check.Refactor.CondStatements},
-        {Credo.Check.Refactor.CyclomaticComplexity},
-        {Credo.Check.Refactor.FunctionArity},
-        {Credo.Check.Refactor.LongQuoteBlocks},
-        {Credo.Check.Refactor.MatchInCondition},
-        {Credo.Check.Refactor.MapJoin},
-        {Credo.Check.Refactor.NegatedConditionsInUnless},
-        {Credo.Check.Refactor.NegatedConditionsWithElse},
-        {Credo.Check.Refactor.Nesting},
-        {Credo.Check.Refactor.PipeChainStart,
-         excluded_argument_types: [:atom, :binary, :fn, :keyword], excluded_functions: []},
-        {Credo.Check.Refactor.UnlessWithElse},
-=======
         {Credo.Check.Refactor.CondStatements, []},
         {Credo.Check.Refactor.CyclomaticComplexity, []},
         {Credo.Check.Refactor.FunctionArity, []},
         {Credo.Check.Refactor.LongQuoteBlocks, []},
-        # {Credo.Check.Refactor.MapInto, []},
+        # {Credo.Check.Refactor.MapInto, []},        
         {Credo.Check.Refactor.MatchInCondition, []},
+        {Credo.Check.Refactor.MapJoin},        
         {Credo.Check.Refactor.NegatedConditionsInUnless, []},
         {Credo.Check.Refactor.NegatedConditionsWithElse, []},
         {Credo.Check.Refactor.Nesting, []},
         {Credo.Check.Refactor.UnlessWithElse, []},
         {Credo.Check.Refactor.WithClauses, []},
->>>>>>> 80b9a2ef
 
         #
         ## Warnings
