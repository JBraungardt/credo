--- conflicted
+++ resolved
@@ -114,25 +114,6 @@
         #
         ## Warnings
         #
-<<<<<<< HEAD
-        {Credo.Check.Warning.BoolOperationOnSameValues},
-        {Credo.Check.Warning.ExpensiveEmptyEnumCheck},
-        {Credo.Check.Warning.IExPry},
-        {Credo.Check.Warning.IoInspect},
-        {Credo.Check.Warning.LazyLogging},
-        {Credo.Check.Warning.OperationOnSameValues},
-        {Credo.Check.Warning.OperationWithConstantResult},
-        {Credo.Check.Warning.UnsafeToAtom},
-        {Credo.Check.Warning.UnusedEnumOperation},
-        {Credo.Check.Warning.UnusedFileOperation},
-        {Credo.Check.Warning.UnusedKeywordOperation},
-        {Credo.Check.Warning.UnusedListOperation},
-        {Credo.Check.Warning.UnusedPathOperation},
-        {Credo.Check.Warning.UnusedRegexOperation},
-        {Credo.Check.Warning.UnusedStringOperation},
-        {Credo.Check.Warning.UnusedTupleOperation},
-        {Credo.Check.Warning.RaiseInsideRescue},
-=======
         {Credo.Check.Warning.BoolOperationOnSameValues, []},
         {Credo.Check.Warning.ExpensiveEmptyEnumCheck, []},
         {Credo.Check.Warning.IExPry, []},
@@ -149,7 +130,6 @@
         {Credo.Check.Warning.UnusedRegexOperation, []},
         {Credo.Check.Warning.UnusedStringOperation, []},
         {Credo.Check.Warning.UnusedTupleOperation, []},
->>>>>>> 621be416
 
         #
         # Controversial and experimental checks (opt-in, just remove `, false`)
